--- conflicted
+++ resolved
@@ -4,17 +4,10 @@
 	"bytes"
 	"context"
 	"encoding/json"
-<<<<<<< HEAD
 	"fmt"
 	"io"
 	"net/http"
 	"strings"
-=======
-	"errors"
-	"fmt"
-	"io/ioutil"
-	"net/http"
->>>>>>> 937b37e0
 
 	"github.com/resmoio/kubernetes-event-exporter/pkg/kube"
 )
@@ -70,15 +63,12 @@
 	}
 
 	defer resp.Body.Close()
-<<<<<<< HEAD
 	body, err := io.ReadAll(resp.Body)
 	message := string(body)
-=======
-	body, err := ioutil.ReadAll(resp.Body)
+
 	if err != nil {
 		return err
 	}
->>>>>>> 937b37e0
 
 	if resp.StatusCode != http.StatusOK {
 		return fmt.Errorf("not 200: %s", message)

--- conflicted
+++ resolved
@@ -3,10 +3,7 @@
 go 1.16
 
 require (
-<<<<<<< HEAD
     cloud.google.com/go v0.60.0 // indirect
-=======
->>>>>>> 50ee24e5
 	cloud.google.com/go/bigquery v1.9.0
 	cloud.google.com/go/pubsub v1.3.1
 	github.com/Masterminds/goutils v1.1.0 // indirect
